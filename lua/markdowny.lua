local M = {}

---@private
--- Counts if the Cyrillic character at the given index of
--- the string is double width.
---
---@param str (string) The input string
---@param idx (number) The index of the character to check
---
---@return (boolean) `true` if the character is double width, `false` otherwise
local function __is_double_char(str, idx)
    local char = str:sub(idx, idx + 1)
    local display_width = vim.fn.strdisplaywidth(char)

    return #char ~= display_width
end

---@private
--- Update the '>' mark, which represents the end column
--- position of the selection, in visual mode after adding or
--- removing a surround, enabling the region to be reselected
--- using the 'gv' command.
---
---@param line (number) The line number of the mark to update.
---@param col  (number) The column/row number of the mark to update.
local function __update_end_selection_mark(line, col)
    vim.api.nvim_buf_set_mark(0, '>', line, col, {})
end

---@private
--- Update the '<' mark, which represents the start column
--- position of the selection, in visual mode after adding or
--- removing a surround, enabling the region to be reselected
--- using the 'gv' command.
---
---@param line (number) The line number of the mark to update.
---@param col  (number) The column/row number of the mark to update.
local function __update_start_selection_mark(line, col)
    vim.api.nvim_buf_set_mark(0, '<', line, col, {})
end

---@private
--- Gets a single line from the current buffer.
---
---@param line (number) The line number of current buffer.
local function __buf_get_line(line)
    return vim.api.nvim_buf_get_lines(0, line - 1, line, true)[1]
end

---@private
--- Replace a lines to the current buffer.
---
---@param line (number) line index from current buffer.
---@param replacement (table) Array of lines to use as replacement
local function __buf_set_line(line, replacement)
    vim.api.nvim_buf_set_lines(0, line - 1, line, true, replacement)
end

---@private
--- Applies a specified surround text `before` and `after` at
--- a specified position `start_pos` and `end_pos` within the
--- current buffer.
---
---@param start_pos (table) The start position of text:
---  - line: (number) Line index
---  - col: (number) Column/row index
---@param end_pos (table) The end position of text:
---  - line: (number) Line index
---  - col: (number) Column/row index
---@param before (string) The string to insert before the selected text.
---@param after (string) The string to insert after the selected text.
---@param opts (nil|table) Optional keyword arguments:
---  - newline: Add surrounds string "before" and "after" to newline
--              In multi-line selection
local function __toggle_surround(start_pos, end_pos, before, after, opts)
    local start_line_txt = __buf_get_line(start_pos.line)
    local end_line_txt = __buf_get_line(end_pos.line)

    local is_same_line = start_pos.line == end_pos.line

    local first = start_line_txt:sub(start_pos.col + 1, start_pos.col + #before) == before
    local last = end_line_txt:sub(end_pos.col + 2 - #after, end_pos.col + 1) == after

    local is_removing = first and last

    local idx_end = end_pos.col + 1
    if __is_double_char(start_line_txt, end_pos.col + 1) then
        idx_end = idx_end + 1
    end

    if is_same_line then
        local pre_selection = string.sub(start_line_txt, 1, start_pos.col)
        local the_selection = string.sub(start_line_txt, start_pos.col + 1, idx_end)
        local post_selection = string.sub(start_line_txt, idx_end + 1)

        if is_removing then
            -- remove **
            local sub = string.sub(the_selection, 1 + #before, -1 - #after)
            start_line_txt = pre_selection .. sub .. post_selection

            -- Removed #after and #before because both surrounds are on the same line.
            __update_end_selection_mark(end_pos.line, end_pos.col - #after - #before)
        else
            -- add **
            start_line_txt = pre_selection .. before .. the_selection .. after .. post_selection

            -- Added #after and #before because both surrounds are on the same line.
            __update_end_selection_mark(end_pos.line, end_pos.col + #after + #before)
        end

        __buf_set_line(start_pos.line, { start_line_txt })
    else
        local newline = false
        if opts and opts.newline then
            newline = opts.newline
        end

        local pre_end_line_txt = string.sub(end_line_txt, 1, idx_end)
        local post_end_line_txt = string.sub(end_line_txt, idx_end + 1)

        local pre_start_line_txt = string.sub(start_line_txt, 1, start_pos.col)
        local post_start_line_txt = string.sub(start_line_txt, start_pos.col + 1)

        if is_removing then
            -- remove **
            if newline then
                --- Removing lines
                vim.cmd(start_pos.line .. 'd')
                vim.cmd(end_pos.line - 1 .. 'd')

                __update_end_selection_mark(end_pos.line - 2, #pre_end_line_txt)

                --- Change cursor position
                vim.api.nvim_win_set_cursor(0, { end_pos.line - 2, 1 })
            else
                start_line_txt = pre_start_line_txt .. post_start_line_txt:sub(1 + #before)
                end_line_txt = pre_end_line_txt:sub(1, -1 - #after) .. post_end_line_txt

                -- Removed only #after because surrounds are on different lines.
                __update_end_selection_mark(end_pos.line, end_pos.col - #after)
            end
        else
            -- add **
            if newline then
                vim.api.nvim_buf_set_lines(0, start_pos.line - 1, start_pos.line - 1, false, { before })
                __update_start_selection_mark(start_pos.line, 1)
                vim.api.nvim_buf_set_lines(0, end_pos.line + 1, end_pos.line + 1, false, { after })
                __update_end_selection_mark(end_pos.line + 2, #after)
            else
                start_line_txt = pre_start_line_txt .. before .. post_start_line_txt
                end_line_txt = pre_end_line_txt .. after .. post_end_line_txt

                -- Added only #after because surrounds are on different lines.
                __update_end_selection_mark(end_pos.line, end_pos.col + #after)
            end
        end

        if not newline then
            __buf_set_line(start_pos.line, { start_line_txt })
            __buf_set_line(end_pos.line, { end_line_txt })
        end
    end
end

--- Wrap the selected text with "before" and "after" strings.
---
---@param sur (table) Single line surrounds
---  - before: (string) The string to place before the selected text
---  - after: (string) The string to place after the selected text
---@param mln_sur (table?) Multi line surrounds
---  - before: (string) The string to place before the selected text
---  - after: (string) The string to place after the selected text
---@param opts (nil|table) Optional keyword arguments:
---  - newline: Add surrounds string "before" and "after" to newline
--              In multi-line selection
local function __wrap_sel_text(sur, mln_sur, opts)
    local _start = vim.api.nvim_buf_get_mark(0, '<') -- [line, col]
    local _end = vim.api.nvim_buf_get_mark(0, '>') -- [line, col]

    local start_pos = { line = _start[1], col = _start[2] }
    local end_pos = { line = _end[1], col = _end[2] }

    local before, after = sur[1], sur[2]

    if vim.fn.visualmode() == 'V' then
        -- Manually count chars of last selected line in V-LINE mode due
        -- to '>' reaching max int value. Address if it's neovim bug.
        local end_line = __buf_get_line(end_pos.line)
        end_pos.col = #end_line - 1

        if mln_sur then
            before, after = mln_sur[1], mln_sur[2]
        end
    end

    __toggle_surround(start_pos, end_pos, before, after, opts)
end

--- Surrounds the selected text with '**'
function M.bold()
    __wrap_sel_text({ '**', '**' })
end

<<<<<<< HEAD
--- Surrounds the selected text with '_'
function M.italic()
    __wrap_sel_text({ '_', '_' })
end
=======
M.bold = make_surrounder_function('**', '**')
M.italic = make_surrounder_function('_', '_')
M.inline_code = make_surrounder_function('`', '`')
>>>>>>> a24f6e59

--- Prompts the user for a link and surrounds the selected text
--- with that link.
function M.link()
    vim.ui.input({ prompt = 'Href:' }, function(href)
        if href ~= nil then
            __wrap_sel_text({ '[', '](' .. href .. ')' })
        end
    end)
end

--- Surrounds the selected text with '`' and '```' for multi-line
--- selections (V-LINE).
function M.code()
    __wrap_sel_text({ '`', '`' }, { '```', '```' }, { newline = true })
end

function M.setup(opts)
    opts = opts or {}

    vim.api.nvim_create_autocmd('FileType', {
        desc = 'markdowny.nvim keymaps',
        pattern = opts.filetypes or 'markdown',
        callback = function()
            vim.keymap.set('v', '<C-b>', ":lua require('markdowny').bold()<cr>", { buffer = 0 })
            vim.keymap.set('v', '<C-i>', ":lua require('markdowny').italic()<cr>", { buffer = 0 })
            vim.keymap.set('v', '<C-e>', ":lua require('markdowny').code()<cr>", { buffer = 0 })
            vim.keymap.set('v', '<C-k>', ":lua require('markdowny').link()<cr>", { buffer = 0 })
            vim.keymap.set('v', '<C-c>', ":lua require('markdowny').inline_code()<cr>", { buffer = 0 })
        end,
    })
end

return M<|MERGE_RESOLUTION|>--- conflicted
+++ resolved
@@ -201,16 +201,11 @@
     __wrap_sel_text({ '**', '**' })
 end
 
-<<<<<<< HEAD
 --- Surrounds the selected text with '_'
 function M.italic()
     __wrap_sel_text({ '_', '_' })
 end
-=======
-M.bold = make_surrounder_function('**', '**')
-M.italic = make_surrounder_function('_', '_')
-M.inline_code = make_surrounder_function('`', '`')
->>>>>>> a24f6e59
+
 
 --- Prompts the user for a link and surrounds the selected text
 --- with that link.
